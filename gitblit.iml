--- conflicted
+++ resolved
@@ -408,15 +408,6 @@
       </library>
     </orderEntry>
     <orderEntry type="module-library">
-<<<<<<< HEAD
-      <library name="org.eclipse.jgit-3.4.1.201406201815-r.jar">
-        <CLASSES>
-          <root url="jar://$MODULE_DIR$/ext/org.eclipse.jgit-3.4.1.201406201815-r.jar!/" />
-        </CLASSES>
-        <JAVADOC />
-        <SOURCES>
-          <root url="jar://$MODULE_DIR$/ext/src/org.eclipse.jgit-3.4.1.201406201815-r.jar!/" />
-=======
       <library name="org.eclipse.jgit-3.5.0.201409260305-r.jar">
         <CLASSES>
           <root url="jar://$MODULE_DIR$/ext/org.eclipse.jgit-3.5.0.201409260305-r.jar!/" />
@@ -424,7 +415,6 @@
         <JAVADOC />
         <SOURCES>
           <root url="jar://$MODULE_DIR$/ext/src/org.eclipse.jgit-3.5.0.201409260305-r.jar!/" />
->>>>>>> 87939ba6
         </SOURCES>
       </library>
     </orderEntry>
@@ -495,15 +485,6 @@
       </library>
     </orderEntry>
     <orderEntry type="module-library">
-<<<<<<< HEAD
-      <library name="org.eclipse.jgit.http.server-3.4.1.201406201815-r.jar">
-        <CLASSES>
-          <root url="jar://$MODULE_DIR$/ext/org.eclipse.jgit.http.server-3.4.1.201406201815-r.jar!/" />
-        </CLASSES>
-        <JAVADOC />
-        <SOURCES>
-          <root url="jar://$MODULE_DIR$/ext/src/org.eclipse.jgit.http.server-3.4.1.201406201815-r.jar!/" />
-=======
       <library name="org.eclipse.jgit.http.server-3.5.0.201409260305-r.jar">
         <CLASSES>
           <root url="jar://$MODULE_DIR$/ext/org.eclipse.jgit.http.server-3.5.0.201409260305-r.jar!/" />
@@ -511,7 +492,6 @@
         <JAVADOC />
         <SOURCES>
           <root url="jar://$MODULE_DIR$/ext/src/org.eclipse.jgit.http.server-3.5.0.201409260305-r.jar!/" />
->>>>>>> 87939ba6
         </SOURCES>
       </library>
     </orderEntry>
