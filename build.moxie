#
# Gitblit project descriptor
#

# Specify minimum Moxie version required to build
requires: 0.9.2

# Project Metadata
name: Gitblit
description: pure Java Git solution
groupId: com.gitblit
artifactId: gitblit
version: 1.7.0-SNAPSHOT
inceptionYear: 2011

# Current stable release
releaseVersion: 1.6.0
releaseDate: 2014-06-16

# Project urls
url: 'http://gitblit.com'
issuesUrl: 'http://code.google.com/p/gitblit/issues/list'
socialNetworkUrl: 'https://plus.google.com/114464678392593421684'
forumUrl: 'http://groups.google.com/group/gitblit'
mavenUrl: 'http://gitblit.github.io/gitblit-maven'

# Licenses section included for POM generation
licenses:
- {
    name: Apache ASL v2.0
    url: 'http://www.apache.org/licenses/LICENSE-2.0.html'
  }

# Developers section included for POM generation
developers:
- {
  id: james
  name: James Moger
  url: 'https://plus.google.com/u/0/116428776452027956920'
  organization: VAS
  organizationUrl: 'http://www.vas.com'
  roles: developer
  }

# SCM section included for POM generation
scm: {
  connection: 'scm:git:git://github.com/gitblit/gitblit.git'
  developerConnection: 'scm:git:https://github.com/gitblit/gitblit.git'
  url: 'https://github.com/gitblit/gitblit'
  tag: HEAD
  }

# Mainclass is used for setting jar manifests and using the mx:run target
mainclass: com.gitblit.GitBlitServer

# Moxie supports multiple source directories and allows you to assign
# a scope to each directory.
sourceDirectories:
- compile 'src/main/java'
- compile 'src/main/bugtraq'
- compile 'src/main/dagger' apt
- test 'src/test/java'
- test 'src/test/bugtraq'
# Moxie supports one site-scoped directory for mx:doc
- site 'src/site'

resourceDirectories:
- compile 'src/main/resources'
- site 'src/site/resources'

# compile for Java 7 class format
tasks: {
	'mx:javac' : {
        source: 1.7
        target: 1.7
        compiler: javac1.7
        encoding: UTF-8
        # stop complaints about bootstrap classpath when compiling with Java 7
        compilerArgs: '-Xlint:-options'
    }
}

# Generate Eclipse project files.
# Generate IntelliJ IDEA module files.
# Generate a distribution Maven POM (not suitable for building with Maven).
apply: eclipse, intellij, pom

# Copy all retrieved dependencies to the "ext" directory.
# Generated IDE settings (.classpath, etc) will use the artifacts
# from this project-relative directory. This allows the IDE settings
# to be version-controlled and shared.
dependencyDirectory: ext

# Register the Eclipse JGit Maven repositories
registeredRepositories:
- { id: eclipse, url: 'http://repo.eclipse.org/content/groups/releases' }
- { id: eclipse-snapshots, url: 'http://repo.eclipse.org/content/groups/snapshots' }

# Source all dependencies from the following repositories in the specified order
repositories: central, eclipse-snapshots, eclipse

# Convenience properties for dependencies
properties: {
  jetty.version  : 9.2.1.v20140609
  wicket.version : 1.4.21
<<<<<<< HEAD
  lucene.version : 4.6.0
  jgit.version   : 3.4.0.201406110918-r
=======
  lucene.version : 4.8.1
  jgit.version   : 3.3.1.201403241930-r
>>>>>>> 76e4b521
  groovy.version : 1.8.8
  bouncycastle.version : 1.49
  selenium.version : 2.28.0
  wikitext.version : 1.4
  sshd.version: 0.11.0
  mina.version: 2.0.7
  }

# Dependencies
#
#   May be tagged with ":label" notation to group dependencies.
#
#   "@extension" fetches the artifact with the specified extension
#   and ignores all transitive dependencies.
#
#   "!groupId" or "!groupId:artifactId" excludes all matching transitive
#   dependencies in that dependency's dependency graph.
#

dependencies:
# Dagger dependency injection library (annotation processor)
- compile 'com.squareup.dagger:dagger:1.1.0' :war apt
- compile 'com.squareup.dagger:dagger-compiler:1.1.0' :war optional apt
# Standard dependencies
- compile 'com.intellij:annotations:12.0' :war
- compile 'log4j:log4j:1.2.17' :war :fedclient :authority
- compile 'org.slf4j:slf4j-api:1.7.5' :war :fedclient :authority
- compile 'org.slf4j:slf4j-log4j12:1.7.5' :war :fedclient :authority
- compile 'com.sun.mail:javax.mail:1.5.1' :war :authority
- compile 'javax.servlet:javax.servlet-api:3.1.0' :fedclient
- compile 'org.eclipse.jetty.aggregate:jetty-all:${jetty.version}' @jar
- compile 'org.apache.wicket:wicket:${wicket.version}' :war !org.mockito
- compile 'org.apache.wicket:wicket-auth-roles:${wicket.version}' :war !org.mockito
- compile 'org.apache.wicket:wicket-extensions:${wicket.version}' :war !org.mockito
- compile 'org.apache.lucene:lucene-core:${lucene.version}' :war :fedclient
- compile 'org.apache.lucene:lucene-analyzers-common:${lucene.version}' :war :fedclient
- compile 'org.apache.lucene:lucene-highlighter:${lucene.version}' :war :fedclient
- compile 'org.apache.lucene:lucene-memory:${lucene.version}' :war :fedclient
- compile 'org.apache.lucene:lucene-queryparser:${lucene.version}' :war :fedclient
- compile 'org.pegdown:pegdown:1.4.2' :war
- compile 'org.fusesource.wikitext:wikitext-core:${wikitext.version}' :war
- compile 'org.fusesource.wikitext:twiki-core:${wikitext.version}' :war
- compile 'org.fusesource.wikitext:textile-core:${wikitext.version}' :war
- compile 'org.fusesource.wikitext:tracwiki-core:${wikitext.version}' :war
- compile 'org.fusesource.wikitext:mediawiki-core:${wikitext.version}' :war
- compile 'org.fusesource.wikitext:confluence-core:${wikitext.version}' :war
- compile 'org.eclipse.jgit:org.eclipse.jgit:${jgit.version}' :war :fedclient :manager :authority !junit
- compile 'org.eclipse.jgit:org.eclipse.jgit.http.server:${jgit.version}' :war :manager :authority !junit
- compile 'org.bouncycastle:bcprov-jdk15on:${bouncycastle.version}' :war :authority
- compile 'org.bouncycastle:bcmail-jdk15on:${bouncycastle.version}' :war :authority
- compile 'org.bouncycastle:bcpkix-jdk15on:${bouncycastle.version}' :war :authority
- compile 'org.apache.sshd:sshd-core:${sshd.version}' :war !org.easymock
- compile 'org.apache.mina:mina-core:${mina.version}' :war !org.easymock
- compile 'rome:rome:0.9' :war :manager :api
- compile 'com.google.code.gson:gson:1.7.2' :war :fedclient :manager :api
- compile 'org.codehaus.groovy:groovy-all:${groovy.version}' :war
- compile 'com.unboundid:unboundid-ldapsdk:2.3.0' :war
- compile 'org.apache.ivy:ivy:2.2.0' :war
- compile 'com.toedter:jcalendar:1.3.2' :authority
- compile 'org.apache.commons:commons-compress:1.4.1' :war
- compile 'commons-io:commons-io:2.2' :war
- compile 'com.force.api:force-partner-api:24.0.0' :war
- compile 'org.freemarker:freemarker:2.3.19' :war
- compile 'com.github.dblock.waffle:waffle-jna:1.5' :war
- compile 'org.kohsuke:libpam4j:1.7' :war
- compile 'args4j:args4j:2.0.26' :war :fedclient :authority
- compile 'commons-codec:commons-codec:1.7' :war
- compile 'redis.clients:jedis:2.3.1' :war
- compile 'ro.fortsoft.pf4j:pf4j:0.8.0' :war
- compile 'org.apache.tika:tika-core:1.5' :war
- test 'junit'
# Dependencies for Selenium web page testing
- test 'org.seleniumhq.selenium:selenium-java:${selenium.version}' @jar
- test 'org.seleniumhq.selenium:selenium-support:${selenium.version}' @jar
- test 'org.seleniumhq.selenium:selenium-firefox-driver:${selenium.version}'
# Dependencies with the "build" scope are retrieved
# and injected into the Ant runtime classpath
- build 'jacoco'<|MERGE_RESOLUTION|>--- conflicted
+++ resolved
@@ -103,13 +103,8 @@
 properties: {
   jetty.version  : 9.2.1.v20140609
   wicket.version : 1.4.21
-<<<<<<< HEAD
-  lucene.version : 4.6.0
+  lucene.version :  4.8.1
   jgit.version   : 3.4.0.201406110918-r
-=======
-  lucene.version : 4.8.1
-  jgit.version   : 3.3.1.201403241930-r
->>>>>>> 76e4b521
   groovy.version : 1.8.8
   bouncycastle.version : 1.49
   selenium.version : 2.28.0
