#
# Gitblit project descriptor
#

# Specify minimum Moxie version required to build
requires: 0.9.4

# Project Metadata
name: Gitblit
description: pure Java Git solution
groupId: com.gitblit
artifactId: gitblit
version: 1.7.0-SNAPSHOT
inceptionYear: 2011

# Current stable release
releaseVersion: 1.6.0
releaseDate: 2014-06-16

# Project urls
url: 'http://gitblit.com'
issuesUrl: 'http://code.google.com/p/gitblit/issues/list'
socialNetworkUrl: 'https://plus.google.com/114464678392593421684'
forumUrl: 'http://groups.google.com/group/gitblit'
mavenUrl: 'http://gitblit.github.io/gitblit-maven'

# Licenses section included for POM generation
licenses:
- {
    name: Apache ASL v2.0
    url: 'http://www.apache.org/licenses/LICENSE-2.0.html'
  }

# Developers section included for POM generation
developers:
- {
  id: james
  name: James Moger
  url: 'https://plus.google.com/u/0/116428776452027956920'
  organization: VAS
  organizationUrl: 'http://www.vas.com'
  roles: developer
  }

# SCM section included for POM generation
scm: {
  connection: 'scm:git:git://github.com/gitblit/gitblit.git'
  developerConnection: 'scm:git:https://github.com/gitblit/gitblit.git'
  url: 'https://github.com/gitblit/gitblit'
  tag: HEAD
  }

# Mainclass is used for setting jar manifests and using the mx:run target
mainclass: com.gitblit.GitBlitServer

# Moxie supports multiple source directories and allows you to assign
# a scope to each directory.
sourceDirectories:
- compile 'src/main/java'
- compile 'src/main/bugtraq'
- compile 'src/main/gen' apt
- test 'src/test/java'
- test 'src/test/bugtraq'
# Moxie supports one site-scoped directory for mx:doc
- site 'src/site'

resourceDirectories:
- compile 'src/main/resources'
- site 'src/site/resources'

# compile for Java 7 class format
tasks: {
	'mx:javac' : {
        source: 1.7
        target: 1.7
        compiler: javac1.7
        encoding: UTF-8
        # stop complaints about bootstrap classpath when compiling with Java 7
        compilerArgs: '-Xlint:-options'
    }
}

# Generate Eclipse project files.
# Generate IntelliJ IDEA module files.
# Generate a distribution Maven POM (not suitable for building with Maven).
apply: eclipse, intellij, pom

# Copy all retrieved dependencies to the "ext" directory.
# Generated IDE settings (.classpath, etc) will use the artifacts
# from this project-relative directory. This allows the IDE settings
# to be version-controlled and shared.
dependencyDirectory: ext

# Register the Eclipse JGit Maven repositories
registeredRepositories:
- { id: eclipse, url: 'http://repo.eclipse.org/content/groups/releases' }
- { id: eclipse-snapshots, url: 'http://repo.eclipse.org/content/groups/snapshots' }
- { id: gitblit, url: 'http://gitblit.github.io/gitblit-maven' }

# Source all dependencies from the following repositories in the specified order
repositories: central, eclipse-snapshots, eclipse, gitblit

# Convenience properties for dependencies
properties: {
  jetty.version  : 9.2.2.v20140723
  wicket.version : 1.4.21
<<<<<<< HEAD
  lucene.version : 4.10.0
  jgit.version   : 3.4.1.201406201815-r
  groovy.version : 2.3.3
=======
  lucene.version : 4.6.0
  jgit.version   : 3.5.0.201409260305-r
  groovy.version : 1.8.8
>>>>>>> 87939ba6
  bouncycastle.version : 1.49
  selenium.version : 2.28.0
  wikitext.version : 1.4
  sshd.version: 0.12.0
  mina.version: 2.0.7
  guice.version : 4.0-beta4
  # Gitblit maintains a fork of guice-servlet
  guice-servlet.version : 4.0-gb1
  }

# Dependencies
#
#   May be tagged with ":label" notation to group dependencies.
#
#   "@extension" fetches the artifact with the specified extension
#   and ignores all transitive dependencies.
#
#   "!groupId" or "!groupId:artifactId" excludes all matching transitive
#   dependencies in that dependency's dependency graph.
#

dependencies:
- compile 'com.google.inject:guice:${guice.version}' :war :fedclient
- compile 'com.google.inject.extensions:guice-servlet:${guice-servlet.version}' :war
- compile 'com.google.guava:guava:17.0' :war :fedclient
- compile 'com.intellij:annotations:12.0' :war
- compile 'log4j:log4j:1.2.17' :war :fedclient
- compile 'org.slf4j:slf4j-api:1.7.7' :war :fedclient
- compile 'org.slf4j:slf4j-log4j12:1.7.7' :war :fedclient
- compile 'com.sun.mail:javax.mail:1.5.1' :war
- compile 'javax.servlet:javax.servlet-api:3.1.0' :fedclient
- compile 'org.eclipse.jetty.aggregate:jetty-all:${jetty.version}' @jar
- compile 'org.apache.wicket:wicket:${wicket.version}' :war !org.mockito
- compile 'org.apache.wicket:wicket-auth-roles:${wicket.version}' :war !org.mockito
- compile 'org.apache.wicket:wicket-extensions:${wicket.version}' :war !org.mockito
- compile 'org.apache.lucene:lucene-core:${lucene.version}' :war :fedclient
- compile 'org.apache.lucene:lucene-analyzers-common:${lucene.version}' :war :fedclient
- compile 'org.apache.lucene:lucene-highlighter:${lucene.version}' :war :fedclient
- compile 'org.apache.lucene:lucene-memory:${lucene.version}' :war :fedclient
- compile 'org.apache.lucene:lucene-queryparser:${lucene.version}' :war :fedclient
- compile 'org.pegdown:pegdown:1.4.2' :war
- compile 'org.fusesource.wikitext:wikitext-core:${wikitext.version}' :war
- compile 'org.fusesource.wikitext:twiki-core:${wikitext.version}' :war
- compile 'org.fusesource.wikitext:textile-core:${wikitext.version}' :war
- compile 'org.fusesource.wikitext:tracwiki-core:${wikitext.version}' :war
- compile 'org.fusesource.wikitext:mediawiki-core:${wikitext.version}' :war
- compile 'org.fusesource.wikitext:confluence-core:${wikitext.version}' :war
- compile 'org.eclipse.jgit:org.eclipse.jgit:${jgit.version}' :war :fedclient :manager !junit
- compile 'org.eclipse.jgit:org.eclipse.jgit.http.server:${jgit.version}' :war :manager !junit
- compile 'org.bouncycastle:bcprov-jdk15on:${bouncycastle.version}' :war
- compile 'org.bouncycastle:bcmail-jdk15on:${bouncycastle.version}' :war
- compile 'org.bouncycastle:bcpkix-jdk15on:${bouncycastle.version}' :war
- compile 'org.apache.sshd:sshd-core:${sshd.version}' :war !org.easymock
- compile 'org.apache.mina:mina-core:${mina.version}' :war !org.easymock
- compile 'rome:rome:0.9' :war :manager :api
- compile 'com.google.code.gson:gson:2.2.2' :war :fedclient :manager :api
- compile 'org.codehaus.groovy:groovy-all:${groovy.version}' :war
- compile 'com.unboundid:unboundid-ldapsdk:2.3.0' :war
- compile 'org.apache.ivy:ivy:2.2.0' :war
- compile 'com.toedter:jcalendar:1.3.2' :authority
- compile 'org.apache.commons:commons-compress:1.4.1' :war
- compile 'commons-io:commons-io:2.2' :war
- compile 'com.force.api:force-partner-api:24.0.0' :war
- compile 'org.freemarker:freemarker:2.3.20' :war
- compile 'com.github.dblock.waffle:waffle-jna:1.5' :war
- compile 'org.kohsuke:libpam4j:1.7' :war
- compile 'args4j:args4j:2.0.26' :war :fedclient
- compile 'commons-codec:commons-codec:1.7' :war
- compile 'redis.clients:jedis:2.3.1' :war
- compile 'ro.fortsoft.pf4j:pf4j:0.9.0' :war
- compile 'org.apache.tika:tika-core:1.5' :war
- compile 'org.jsoup:jsoup:1.7.3' :war
- test 'junit'
# Dependencies for Selenium web page testing
- test 'org.seleniumhq.selenium:selenium-java:${selenium.version}' @jar
- test 'org.seleniumhq.selenium:selenium-support:${selenium.version}' @jar
- test 'org.seleniumhq.selenium:selenium-firefox-driver:${selenium.version}'
# Dependencies with the "build" scope are retrieved
# and injected into the Ant runtime classpath
- build 'jacoco'<|MERGE_RESOLUTION|>--- conflicted
+++ resolved
@@ -104,15 +104,9 @@
 properties: {
   jetty.version  : 9.2.2.v20140723
   wicket.version : 1.4.21
-<<<<<<< HEAD
   lucene.version : 4.10.0
-  jgit.version   : 3.4.1.201406201815-r
+  jgit.version   : 3.5.0.201409260305-r
   groovy.version : 2.3.3
-=======
-  lucene.version : 4.6.0
-  jgit.version   : 3.5.0.201409260305-r
-  groovy.version : 1.8.8
->>>>>>> 87939ba6
   bouncycastle.version : 1.49
   selenium.version : 2.28.0
   wikitext.version : 1.4
